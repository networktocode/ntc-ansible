--- conflicted
+++ resolved
@@ -2,8 +2,4 @@
 
 platform: hp_comware
 
-<<<<<<< HEAD
-vlan_command: "display vlan brief"
-=======
-vlan_command: display vlan brief
->>>>>>> 48b706f3
+vlan_command: display vlan brief