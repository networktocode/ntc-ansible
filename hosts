[cisco_nxos:vars]
username=cisco
password=!cisco123!

[cisco_nxos:vars]
username=cisco
password=!cisco123!

[hp_comware:vars]
username=hp
password=hp123

[cisco_nxos]
<<<<<<< HEAD
n9396-1 
=======
n9k1
>>>>>>> 48b706f3

[hp_comware]
hp1<|MERGE_RESOLUTION|>--- conflicted
+++ resolved
@@ -11,11 +11,7 @@
 password=hp123
 
 [cisco_nxos]
-<<<<<<< HEAD
-n9396-1 
-=======
 n9k1
->>>>>>> 48b706f3
 
 [hp_comware]
 hp1